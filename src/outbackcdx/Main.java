--- conflicted
+++ resolved
@@ -32,7 +32,6 @@
         System.err.println("  -p port               Local port to listen on");
         System.err.println("  -t count              Number of web server threads");
         System.err.println("  -v                    Verbose logging");
-<<<<<<< HEAD
         System.err.println();
         System.err.println("Primary mode (runs as a replication target for downstream Secondaries)");
         System.err.println("  --replication-window interval      interval, in seconds, to delete replication history from disk.");
@@ -43,9 +42,7 @@
         System.err.println("  --primary collection-url           URL of collection on upstream primary to poll for changes");
         System.err.println("  --update-interval poll-interval    Polling frequency for upstream changes, in seconds. Default: 10");
         System.err.println("  --accept-writes                    Allow writes to this node, even though running as a secondary");
-=======
         System.err.println("  -x                    Output CDX14 by default (instead of CDX11)");
->>>>>>> d52474e8
         System.exit(1);
     }
 
@@ -101,7 +98,6 @@
                 case "-t":
                     webThreads = Integer.parseInt(args[++i]);
                     break;
-<<<<<<< HEAD
                 case "--primary":
                     collectionUrls.add(args[++i]);
                     FeatureFlags.setSecondaryMode(true);
@@ -114,10 +110,8 @@
                     break;
                 case "--replication-window":
                     replicationWindow = Long.parseLong(args[++i]);
-=======
                 case "-x":
                     FeatureFlags.setCdx14(true);
->>>>>>> d52474e8
                     break;
                 default:
                     usage();
