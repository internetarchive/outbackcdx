package outbackcdx;

import org.apache.commons.codec.binary.Base32;

import java.nio.ByteBuffer;
import java.nio.ByteOrder;
import java.time.LocalDateTime;
import java.time.ZoneOffset;
import java.time.format.DateTimeFormatter;
import java.util.logging.Level;
import java.util.logging.Logger;
import java.util.Date;
import java.util.Map;
import java.util.logging.Level;
import java.util.logging.Logger;
import java.util.regex.Matcher;
import java.util.regex.Pattern;

import static java.nio.charset.StandardCharsets.US_ASCII;
import static java.nio.charset.StandardCharsets.UTF_8;

/**
 * A CDX record which can be encoded to a reasonable space-efficient packed representation.
 * <p>
 * Records are encoded as two byte arrays called the key and the value.  The record's key is designed to be bytewise
 * sorted and is simply the urlkey concatenated with the timestamp as a big-endian 64-bit value.
 *
 * <pre>
 *     0              urlkey.length                 urlkey.size + 8
 *     +--------------+-----------------------------+
 *     | ASCII urlkey | 64-bit big-endian timestamp |
 *     +--------------+-----------------------------+
 * </pre>
 * <p>Version 4 keys are extended to include the WARC filename and record offset and two NUL bytes. The first NUL used
 * to determine the length of filename (searching backwards from the end). The second is a flag indicating this is the
 * new key version.
 * <pre>
 *     +---------+------------------+-----|----------+-----+---------------+
 *     | urlkey  | 64-bit timestamp | NUL | filename | NUL | 64-bit offset |
 *     +---------+------------------+-----|----------+-----+---------------+
 * </pre>
 * <p>
 * The record's value consists of a static list fields packed using {@link outbackcdx.VarInt}.  The first field in the
 * value is a schema version number to allow fields to be added or removed in later versions.
 */
public class Capture {
    private static final Logger log = Logger.getLogger(Capture.class.getName());
<<<<<<< HEAD
=======
    private static int CURRENT_VERSION = 3;
>>>>>>> c384a8f1
    static final DateTimeFormatter arcTimeFormat = DateTimeFormatter.ofPattern("yyyyMMddHHmmss");
    static final Base32 base32 = new Base32();

    public String urlkey;
    public long timestamp;
    public String original = "-";
    public String mimetype = "-";
    public int status = -1;
    public String digest = "-";
    public long length = -1;
    public String file = "-";
    public long compressedoffset = -1;
    public String redirecturl = "-";
    public String robotflags = "-";

    // Additional properties for CDX14
    public long originalLength = -1;
    public long originalCompressedoffset = -1;
    public String originalFile = "-";

    protected static Pattern URLKEY_POSTDATA_REGEX =
            Pattern.compile("[?&](__wb_post_data|__warc_post_data)=([^&]+).*$", Pattern.CASE_INSENSITIVE);

    public Capture(Map.Entry<byte[], byte[]> entry) {
        this(entry.getKey(), entry.getValue());
    }

    public Capture(byte[] key, byte[] value) {
        decodeKey(key);
        decodeValue(ByteBuffer.wrap(value));
    }

    public Capture() {
    }

    public void decodeKey(byte[] key) {
        if (key.length > 8 && key[key.length - 9] == 0) {
            decodeKeyV4(key);
        } else {
            decodeKeyV0(key);
        }
    }

    private void decodeKeyV0(byte[] key) {
        urlkey = new String(key, 0, key.length - 8, US_ASCII);
        ByteBuffer keyBuf = ByteBuffer.wrap(key);
        timestamp = keyBuf.getLong(key.length - 8);
    }

    @SuppressWarnings("StatementWithEmptyBody")
    private void decodeKeyV4(byte[] key) {
        int i;
        for (i = key.length - 10; i >= 0 && key[i] != 0; i--);
        if (i <= 8) throw new IllegalArgumentException("bad key");
        ByteBuffer keyBuf = ByteBuffer.wrap(key);
        urlkey = new String(key, 0, i - 8, US_ASCII);
        timestamp = keyBuf.getLong(i - 8);
        file = new String(key, i + 1, key.length - i - 10);
        compressedoffset = keyBuf.getLong(key.length - 8);
    }

    public static byte[] encodeKeyV0(String keyurl, long timestamp) {
        byte[] urlBytes = keyurl.getBytes(US_ASCII);
        ByteBuffer bb = ByteBuffer.allocate(urlBytes.length + 8);
        bb.order(ByteOrder.BIG_ENDIAN);
        bb.put(urlBytes);
        bb.putLong(timestamp);
        return bb.array();
    }

    public static byte[] encodeKeyV4(String keyurl, long timestamp, String file, long offset) {
        byte[] urlBytes = keyurl.getBytes(US_ASCII);
        byte[] fileBytes = file.getBytes(UTF_8);
        ByteBuffer bb = ByteBuffer.allocate(urlBytes.length + 8 + 1 + fileBytes.length + 1 + 8);
        bb.order(ByteOrder.BIG_ENDIAN);
        bb.put(urlBytes);
        bb.putLong(timestamp);
        bb.put((byte)0);
        bb.put(fileBytes);
        bb.put((byte)0);
        bb.putLong(offset);
        return bb.array();
    }

    public byte[] encodeKey() {
        return encodeKey(FeatureFlags.indexVersion());
    }

    public byte[] encodeKey(int version) {
        switch (version) {
            case 0:
            case 1:
            case 2:
            case 3:
                return encodeKeyV0(urlkey, timestamp);
            case 4:
                return encodeKeyV4(urlkey, timestamp, file, compressedoffset);
            default:
                throw new IllegalArgumentException("unsupported version: " + 4);
        }
    }

    public void decodeValue(ByteBuffer bb) {
        int version = (int) VarInt.decode(bb);
        switch (version) {
            case 0:
                decodeValueV0(bb);
                break;
            case 1:
                decodeValueV1(bb);
                break;
            case 2:
                decodeValueV2(bb);
                break;
            case 3:
                decodeValueV3(bb);
                break;
            case 4:
                decodeValueV4(bb);
                break;
            default:
                throw new IllegalArgumentException("CDX encoding is too new (v" + version + ") only versions up to v4 are supported");
        }
    }

    private void decodeValueV0(ByteBuffer bb) {
        original = VarInt.decodeAscii(bb);
        status = (int) VarInt.decode(bb);
        mimetype = VarInt.decodeAscii(bb);
        length = VarInt.decode(bb);
        digest = VarInt.decodeAscii(bb);
        file = VarInt.decodeAscii(bb);
        compressedoffset = VarInt.decode(bb);
        redirecturl = VarInt.decodeAscii(bb);
        robotflags = "-";
    }

    private void decodeValueV1(ByteBuffer bb) {
        original = VarInt.decodeAscii(bb);
        status = (int) VarInt.decode(bb);
        mimetype = VarInt.decodeAscii(bb);
        length = VarInt.decode(bb);
        digest = base32.encodeAsString(VarInt.decodeBytes(bb));
        file = VarInt.decodeAscii(bb);
        compressedoffset = VarInt.decode(bb);
        redirecturl = VarInt.decodeAscii(bb);
        robotflags = "-";
    }

    private void decodeValueV2(ByteBuffer bb) {
        decodeValueV1(bb);
        robotflags = VarInt.decodeAscii(bb);
    }

    private void decodeValueV3(ByteBuffer bb) {
        decodeValueV2(bb);
        originalLength = VarInt.decode(bb);
        originalFile = VarInt.decodeAscii(bb);
        originalCompressedoffset = VarInt.decode(bb);
    }

    private void decodeValueV4(ByteBuffer bb) {
        original = VarInt.decodeAscii(bb);
        status = (int) VarInt.decode(bb);
        mimetype = VarInt.decodeAscii(bb);
        length = VarInt.decode(bb);
        digest = base32.encodeAsString(VarInt.decodeBytes(bb));
        redirecturl = VarInt.decodeAscii(bb);
        robotflags = VarInt.decodeAscii(bb);
        originalLength = VarInt.decode(bb);
        originalFile = VarInt.decodeAscii(bb);
        originalCompressedoffset = VarInt.decode(bb);
    }

    public int sizeValue() {
        return sizeValue(FeatureFlags.indexVersion());
    }

    public int sizeValue(int version) {
        switch (version) {
            case 3:
                return sizeValueV3();
            case 4:
                return sizeValueV4();
            default:
                throw new IllegalArgumentException("Unsupported version " + version);
        }
    }

    private int sizeValueV3() {
        return VarInt.size(3) +
                VarInt.sizeAscii(original) +
                VarInt.size(status) +
                VarInt.sizeAscii(mimetype) +
                VarInt.size(length) +
                VarInt.sizeBytes(base32.decode(digest)) +
                VarInt.sizeAscii(file) +
                VarInt.size(compressedoffset) +
                VarInt.sizeAscii(redirecturl) +
                VarInt.sizeAscii(robotflags) +
                VarInt.size(originalLength) +
                VarInt.sizeAscii(originalFile) +
                VarInt.size(originalCompressedoffset);
    }

    private int sizeValueV4() {
        return VarInt.size(4) +
                VarInt.sizeAscii(original) +
                VarInt.size(status) +
                VarInt.sizeAscii(mimetype) +
                VarInt.size(length) +
                VarInt.sizeBytes(base32.decode(digest)) +
                VarInt.sizeAscii(redirecturl) +
                VarInt.sizeAscii(robotflags) +
                VarInt.size(originalLength) +
                VarInt.sizeAscii(originalFile) +
                VarInt.size(originalCompressedoffset);
    }


    public void encodeValue(ByteBuffer bb) {
        encodeValue(bb, FeatureFlags.indexVersion());
    }

    private void encodeValue(ByteBuffer bb, int version) {
        switch (version) {
            case 3:
                encodeValueV3(bb);
                break;
            case 4:
                encodeValueV4(bb);
                break;
            default:
                throw new IllegalArgumentException("Unsupported version " + version);
        }
    }

    private void encodeValueV3(ByteBuffer bb) {
        VarInt.encode(bb, 3);
        VarInt.encodeAscii(bb, original);
        VarInt.encode(bb, status);
        VarInt.encodeAscii(bb, mimetype);
        VarInt.encode(bb, length);
        VarInt.encodeBytes(bb, base32.decode(digest));
        VarInt.encodeAscii(bb, file);
        VarInt.encode(bb, compressedoffset);
        VarInt.encodeAscii(bb, redirecturl);
        VarInt.encodeAscii(bb, robotflags);
        VarInt.encode(bb, originalLength);
        VarInt.encodeAscii(bb, originalFile);
        VarInt.encode(bb, originalCompressedoffset);
    }

    private void encodeValueV4(ByteBuffer bb) {
        VarInt.encode(bb, 4);
        VarInt.encodeAscii(bb, original);
        VarInt.encode(bb, status);
        VarInt.encodeAscii(bb, mimetype);
        VarInt.encode(bb, length);
        VarInt.encodeBytes(bb, base32.decode(digest));
        VarInt.encodeAscii(bb, redirecturl);
        VarInt.encodeAscii(bb, robotflags);
        VarInt.encode(bb, originalLength);
        VarInt.encodeAscii(bb, originalFile);
        VarInt.encode(bb, originalCompressedoffset);
    }

    public byte[] encodeValue(int version) {
        ByteBuffer bb = ByteBuffer.allocate(sizeValue(version));
        encodeValue(bb, version);
        return bb.array();
    }

    public byte[] encodeValue() {
        return encodeValue(FeatureFlags.indexVersion());
    }

    /**
     * Format as a CDX11 line, or CDX14, depending on what fields are present.
     */
    public String toString() {
        StringBuilder out = new StringBuilder();
        out.append(urlkey).append(" ");
        out.append(Long.toString(timestamp)).append(" ");
        out.append(original).append(" ");
        out.append(mimetype).append(" ");
        out.append(Integer.toString(status)).append(" ");
        out.append(digest).append(" ");
        out.append(redirecturl).append(" ");
        out.append(robotflags).append(" ");
        out.append((length == -1) ? "-" : length).append(" ");
        out.append(compressedoffset).append(" ");
        out.append(file);

        if (FeatureFlags.indexVersion() >= 3) {
            out.append(" ");

            if (originalLength > 0) {
                out.append(Long.toString(originalLength)).append(" ");
            } else {
                out.append("-").append(" ");
            }

            if (originalCompressedoffset > 0) {
                out.append(Long.toString(originalCompressedoffset)).append(" ");
            } else {
                out.append("-").append(" ");
            }

            out.append(originalFile);
        }

        return out.toString();
    }

    /**
     * If post data is available in urlkey, appends it to original url
     * @param urlkey urlkey as passed in cdx line
     * @param surt outbackcdx canonized surt
     * @return surt with post-data appended
     */
    private static String appendWbPostData(String urlkey, String surt) {
        Matcher matchKey = URLKEY_POSTDATA_REGEX.matcher(urlkey);
        Matcher matchOriginal = URLKEY_POSTDATA_REGEX.matcher(surt);

        if (matchKey.find() && !matchOriginal.matches() && matchKey.groupCount() > 1) {
            StringBuilder sb = new StringBuilder(surt);
            sb.append( surt.indexOf('?') < 0 ? '?' : '&' );
            sb.append(matchKey.group(1));
            sb.append("=");
            sb.append(matchKey.group(2));
            return sb.toString();
        }
        return surt;
    }

    public static Capture fromCdxLine(String line, UrlCanonicalizer canonicalizer) {
        String[] fields = line.split(" ");
        if (fields.length > 2 && fields[2].startsWith("{")) {
            return fromCdxjLine(line, canonicalizer);
        }

        Capture capture = new Capture();
        capture.timestamp = parseCdxTimestamp(fields[1]);
        capture.original = fields[2];
        capture.urlkey = appendWbPostData(fields[0], canonicalizer.surtCanonicalize(capture.original));
        capture.mimetype = fields[3];
        capture.status = fields[4].equals("-") ? 0 : Integer.parseInt(fields[4]);
        capture.digest = fields[5];
        capture.redirecturl = fields[6];

        // remove the digest scheme, if applicable
        if(capture.digest.contains(":")) {
            capture.digest = capture.digest.split(":")[1];
        }

        if (fields.length >= 11) { // 11 fields: CDX N b a m s k r M S V g
            capture.robotflags = fields[7];
            capture.length = fields[8].equals("-") ? -1 : Long.parseLong(fields[8]);
            capture.compressedoffset = Long.parseLong(fields[9]);
            capture.file = fields[10];

            if (fields.length == 14 ) { // 14 fields: CDX N b a m s k r M S V g
                capture.originalLength = fields[11].equals("-") ? 0 : Long.parseLong(fields[11]);
                capture.originalCompressedoffset = fields[12].equals("-") ? 0 : Long.parseLong(fields[12]);
                capture.originalFile = fields[13];
            }
        } else if (fields.length == 10) { // 10 fields:  CDX N b a m s k r M V g
            capture.robotflags = fields[7];
            capture.compressedoffset = Long.parseLong(fields[8]);
            capture.file = fields[9];
        } else { // 9 fields: CDX N b a m s k r V g
            capture.robotflags = "-";
            capture.compressedoffset = Long.parseLong(fields[7]);
            capture.file = fields[8];
        }

        return capture;
    }

    @SuppressWarnings("unchecked")
    private static Capture fromCdxjLine(String line, UrlCanonicalizer canonicalizer) {
        String[] fixedFields = line.split(" ", 3);
        Capture capture = new Capture();
        capture.urlkey = fixedFields[0];
        capture.timestamp = parseCdxTimestamp(fixedFields[1]);
        Map<String,Object> json = Json.GSON.fromJson(fixedFields[2], Map.class);
        for (Map.Entry<String, Object> entry: json.entrySet()) {
            capture.put(entry.getKey(), entry.getValue());
        }
        return capture;
    }

    /**
     * Convert a 14 digit CDX timestamp into a 64 bit integer (long). If the supplied string is too short, 0 will be
     * appended to pad it out. If the supplied string is to long, an exception will be thrown.
     * @param cdxTimestamp The CDX timestamp to convert
     * @return A 64 bit integer representation of the supplied timestamp
     * @throws IllegalArgumentException If the supplied timestamp exceeds 14 characters.
     * @throws NumberFormatException If the supplied timestamp contains non-numeric characters.
     */
    private static long parseCdxTimestamp(String cdxTimestamp) {
        if (cdxTimestamp.length() < 14) {
            log.log(Level.WARNING, "Padding timestamp shorter then 14 chars: " + cdxTimestamp);
            cdxTimestamp = cdxTimestamp + PAD_TIMESTAMP.substring(cdxTimestamp.length());
        }
        if (cdxTimestamp.length() > 14) {
            throw new IllegalArgumentException("CDX timestamp longer than 14 chars. Not supported");
        }

        return Long.parseLong(cdxTimestamp);
    }

    public Date date() {
        return parseTimestamp(timestamp);
    }

    static final String PAD_TIMESTAMP = "00000000000000"; // we expect 14 chars

    public static Date parseTimestamp(long timestamp) {
        String timestampstr = Long.toString(timestamp);
        if (timestampstr.length() < 14) {
            log.log(Level.WARNING, "Padding timestamp shorter then 14 chars: " + timestampstr);
            timestampstr = timestampstr + PAD_TIMESTAMP.substring(timestampstr.length());
        }
        return Date.from(LocalDateTime.parse(timestampstr, arcTimeFormat).toInstant(ZoneOffset.UTC));
<<<<<<< HEAD
    }

    private static long coerceLong(Object value) {
        if (value == null) {
            return -1;
        } else if (value instanceof String) {
            return Long.parseLong((String)value);
        } else if (value instanceof Long) {
            return (Long) value;
        } else if (value instanceof Integer) {
            return (long) (Integer)value;
        } else {
            throw new IllegalArgumentException(value.getClass().getName());
        }
    }

    private static String coerceString(Object value) {
        if (value == null) {
            return "-";
        } else if (value instanceof String) {
            return (String)value;
        } else {
            throw new IllegalArgumentException(value.getClass().getName());
        }
    }

    private void put(String field, Object value) {
        try {
            switch (field) {
                case "urlkey":
                    urlkey = coerceString(value);
                    break;
                case "timestamp":
                    timestamp = coerceLong(value);
                    break;
                case "url":
                case "original":
                    original = coerceString(value);
                    break;
                case "mime":
                case "mimetype":
                    mimetype = coerceString(value);
                    break;
                case "statuscode":
                case "status":
                    status = (int) coerceLong(value);
                    break;
                case "digest":
                    digest = coerceString(value);
                    break;
                case "redirecturl":
                case "redirect":
                    redirecturl = coerceString(value);
                    break;
                case "robotflags":
                    robotflags = coerceString(value);
                    break;
                case "length":
                    length = coerceLong(value);
                    break;
                case "offset":
                    compressedoffset = coerceLong(value);
                    break;
                case "filename":
                    file = coerceString(value);
                    break;
                case "originalLength":
                    originalLength = coerceLong(value);
                    break;
                case "originalOffset":
                    originalCompressedoffset = coerceLong(value);
                    break;
                case "originalFilename":
                    originalFile = coerceString(value);
                    break;
                default:
                    throw new IllegalArgumentException("no such capture field: " + field);
            }
        } catch (NumberFormatException e) {
            throw new IllegalArgumentException("expected a number in field " + field, e);
        }
=======
>>>>>>> c384a8f1
    }

    /**
     * Gets the value of a field by name. We support several names as pywb and wayback-cdx-server use different names.
     *
     * @throws IllegalArgumentException for unknown fields
     */
    public Object get(String field) {
        switch (field) {
            case "urlkey":
                return urlkey;
            case "timestamp":
                return timestamp;
            case "url":
            case "original":
                return original;
            case "mime":
            case "mimetype":
                return mimetype;
            case "statuscode":
            case "status":
                return status;
            case "digest":
                return digest;
            case "redirecturl":
            case "redirect":
                return redirecturl;
            case "robotflags":
                return robotflags;
            case "length":
                return (length == -1) ? null : length;
            case "offset":
                return compressedoffset;
            case "filename":
                return file;
            case "originalLength":
                return (originalLength != -1) ? originalLength : null;
            case "originalOffset":
                return (originalCompressedoffset != -1) ? originalCompressedoffset : null;
            case "originalFilename":
                return originalFile;
            case "range":
                if (length == -1) {
                    return "bytes=" + compressedoffset + "-";
                } else {
                    return "bytes=" + compressedoffset + "-" + (compressedoffset + length - 1);
                }
            default:
                throw new IllegalArgumentException("no such capture field: " + field);
        }
    }
}<|MERGE_RESOLUTION|>--- conflicted
+++ resolved
@@ -45,10 +45,7 @@
  */
 public class Capture {
     private static final Logger log = Logger.getLogger(Capture.class.getName());
-<<<<<<< HEAD
-=======
     private static int CURRENT_VERSION = 3;
->>>>>>> c384a8f1
     static final DateTimeFormatter arcTimeFormat = DateTimeFormatter.ofPattern("yyyyMMddHHmmss");
     static final Base32 base32 = new Base32();
 
@@ -475,7 +472,6 @@
             timestampstr = timestampstr + PAD_TIMESTAMP.substring(timestampstr.length());
         }
         return Date.from(LocalDateTime.parse(timestampstr, arcTimeFormat).toInstant(ZoneOffset.UTC));
-<<<<<<< HEAD
     }
 
     private static long coerceLong(Object value) {
@@ -557,8 +553,6 @@
         } catch (NumberFormatException e) {
             throw new IllegalArgumentException("expected a number in field " + field, e);
         }
-=======
->>>>>>> c384a8f1
     }
 
     /**
