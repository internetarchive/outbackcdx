--- conflicted
+++ resolved
@@ -18,25 +18,15 @@
 
     private final File dataDir;
     private final Map<String, Index> indexes = new ConcurrentHashMap<String, Index>();
-<<<<<<< HEAD
     private final Long replicationWindow;
     private final long scanCap;
-
-    public DataStore(File dataDir, Long replicationWindow) {
-        this(dataDir, replicationWindow, Long.MAX_VALUE);
-    }
-
-    public DataStore(File dataDir, Long replicationWindow, long scanCap) {
+    private final int maxOpenSstFiles;
+
+    public DataStore(File dataDir, int maxOpenSstFiles, Long replicationWindow, long scanCap) {
         this.dataDir = dataDir;
         this.replicationWindow = replicationWindow;
         this.scanCap = scanCap;
-=======
-    private final int maxOpenSstFiles;
-
-    public DataStore(File dataDir, int maxOpenSstFiles) {
-        this.dataDir = dataDir;
         this.maxOpenSstFiles = maxOpenSstFiles;
->>>>>>> 968cbc9b
     }
 
     public Index getIndex(String collection) throws IOException {
@@ -88,23 +78,15 @@
             DBOptions dbOptions = new DBOptions();
             dbOptions.setCreateIfMissing(createAllowed);
             dbOptions.setMaxBackgroundCompactions(Math.min(8, Runtime.getRuntime().availableProcessors()));
-<<<<<<< HEAD
             dbOptions.setAvoidFlushDuringRecovery(true);
-
-            /*
-             * It turns out that max_open_file=-1 is what blows up ram usage.
-             * https://github.com/facebook/rocksdb/issues/4112#issuecomment-407845168
-             */
-            dbOptions.setMaxOpenFiles(256);
 
             // if not null, replication data will be available this far back in
             // time (in seconds)
             if (replicationWindow != null) {
                 dbOptions.setWalTtlSeconds(replicationWindow);
             }
-=======
+
             dbOptions.setMaxOpenFiles(maxOpenSstFiles);
->>>>>>> 968cbc9b
 
             ColumnFamilyOptions cfOptions = new ColumnFamilyOptions();
             configureColumnFamily(cfOptions);
